cmake_minimum_required(VERSION 3.0)
project(BPModule CXX)
enable_language(C)


include(ExternalProject)


set(BPMODULE_MATH_LIBS "" CACHE STRING "Linker flags/libraries for math libraries")
#set(BPMODULE_PYTHON_VERSION "" CACHE STRING "Python version to use (example, 3.3)")


############################
# Find some base libraries
############################
find_package(MPI REQUIRED)

#############
# MATH
#############
if(NOT BPMODULE_MATH_LIBS)
  message(STATUS "BPMODULE_MATH_LIBS not specified. Trying to find some")
  find_package(LAPACK REQUIRED)
  message(STATUS "Using LAPACK: ${LAPACK_LINKER_FLAGS} ${LAPACK_LIBRARIES}")
  message(STATUS "Using BLAS:   ${BLAS_LINKER_FLAGS} ${BLAS_LIBRARIES}")

  list(APPEND BPMODULE_MATH_LIBS ${LAPACK_LINKER_FLAGS})
  list(APPEND BPMODULE_MATH_LIBS ${LAPACK_LIBRARIES})
  list(APPEND BPMODULE_MATH_LIBS ${BLAS_LINKER_FLAGS})
  list(APPEND BPMODULE_MATH_LIBS ${BLAS_LIBRARIES})
endif()


message(STATUS "Using math libraries: ${BPMODULE_MATH_LIBS}")


#############
# PYTHON
#############
set(Python_ADDITIONAL_VERSIONS "3.3;3.4;3.5;3.6")
find_package(PythonLibs "3.3" REQUIRED)
find_package(PythonInterp ${PYTHONLIBS_VERSION_STRING} EXACT REQUIRED)
message(STATUS "Python version: ${PYTHONLIBS_VERSION_STRING}")
message(STATUS "Python libs: ${PYTHON_LIBRARIES}")
message(STATUS "Python include: ${PYTHON_INCLUDE_DIRS}")
message(STATUS "Python executable: ${PYTHON_EXECUTABLE}")


#################################
# Add external projects
#################################
add_subdirectory(external)



#################################
# Core BPModule
#################################
ExternalProject_Add(bpmodule_core
                    SOURCE_DIR ${CMAKE_CURRENT_SOURCE_DIR}/bpmodule
                    CMAKE_ARGS -DCMAKE_INSTALL_PREFIX=${CMAKE_INSTALL_PREFIX}
                               -DCMAKE_BUILD_TYPE=${CMAKE_BUILD_TYPE}
                               -DDESTDIR=${CMAKE_BINARY_DIR}/stage                   # Pass in to allow for searching for dependencies 
                               -DCMAKE_PREFIX_PATH=${CMAKE_BINARY_DIR}/stage/${CMAKE_INSTALL_PREFIX}/external
                               -DMPI_CXX_COMPILER=${MPI_CXX_COMPILER}
                               -DMPI_C_COMPILER=${MPI_C_COMPILER}
                               -DCMAKE_C_COMPILER=${CMAKE_C_COMPILER}
<<<<<<< HEAD
                               -DCMAKE_CXX_COMPILER=${CMAKE_CXX_COMPILER}
                               -DCMAKE_CXX_FLAGS=${CMAKE_CXX_FLAGS}
=======
			       -DCMAKE_CXX_FLAGS=${CMAKE_CXX_FLAGS}
>>>>>>> 7a5aaadb
                               -DCMAKE_C_FLAGS=${CMAKE_C_FLAGS}
                    CMAKE_CACHE_ARGS -DBPMODULE_CORE_PYTHON_LIBRARIES:STRING=${PYTHON_LIBRARIES}
                                     -DBPMODULE_CORE_PYTHON_INCLUDE_DIRS:STRING=${PYTHON_INCLUDE_DIRS}
                                     -DCMAKE_PREFIX_PATH:STRING=${CMAKE_PREFIX_PATH}
                    INSTALL_COMMAND make install DESTDIR=${CMAKE_BINARY_DIR}/stage
)
add_dependencies(bpmodule_core memwatch_external
                               pybind11_external
                               libelemental_external
                               madness_external
                )


#################################
# Installation
#################################

# Install the staging directory
install(DIRECTORY ${CMAKE_BINARY_DIR}/stage/${CMAKE_INSTALL_PREFIX}/ DESTINATION ${CMAKE_INSTALL_PREFIX} USE_SOURCE_PERMISSIONS)

# Install some random stuff
install(DIRECTORY basis DESTINATION ${CMAKE_INSTALL_PREFIX})
install(DIRECTORY test DESTINATION ${CMAKE_INSTALL_PREFIX} USE_SOURCE_PERMISSIONS)<|MERGE_RESOLUTION|>--- conflicted
+++ resolved
@@ -64,13 +64,9 @@
                                -DCMAKE_PREFIX_PATH=${CMAKE_BINARY_DIR}/stage/${CMAKE_INSTALL_PREFIX}/external
                                -DMPI_CXX_COMPILER=${MPI_CXX_COMPILER}
                                -DMPI_C_COMPILER=${MPI_C_COMPILER}
+                               -DCMAKE_CXX_COMPILER=${CMAKE_CXX_COMPILER}
                                -DCMAKE_C_COMPILER=${CMAKE_C_COMPILER}
-<<<<<<< HEAD
-                               -DCMAKE_CXX_COMPILER=${CMAKE_CXX_COMPILER}
-                               -DCMAKE_CXX_FLAGS=${CMAKE_CXX_FLAGS}
-=======
 			       -DCMAKE_CXX_FLAGS=${CMAKE_CXX_FLAGS}
->>>>>>> 7a5aaadb
                                -DCMAKE_C_FLAGS=${CMAKE_C_FLAGS}
                     CMAKE_CACHE_ARGS -DBPMODULE_CORE_PYTHON_LIBRARIES:STRING=${PYTHON_LIBRARIES}
                                      -DBPMODULE_CORE_PYTHON_INCLUDE_DIRS:STRING=${PYTHON_INCLUDE_DIRS}
