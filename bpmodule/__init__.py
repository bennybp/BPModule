--- conflicted
+++ resolved
@@ -48,9 +48,6 @@
 
 
 
-<<<<<<< HEAD
-def Init(argv, out = "stdout", color = True, debug = False,nthreads=1):
-=======
 ##########################################
 # Set some paths
 ##########################################
@@ -62,8 +59,7 @@
                  }
 
 
-def Init(argv, out = "stdout", color = True, debug = False):
->>>>>>> 261f78b7
+def Init(argv, out = "stdout", color = True, debug = False,nthreads=1):
   """Initializes the BPModule core
 
   Initializes MPI, tensor libraries, etc, as well as the
