/*! \file
 *
 * \brief A smart pointer that keeps a unique ID (header)
 * \author Benjamin Pritchard (ben@bennyp.org)
 */


#ifndef BPMODULE_GUARD_DATASTORE__UIDPOINTER_HPP_
#define BPMODULE_GUARD_DATASTORE__UIDPOINTER_HPP_

#include <memory>
#include <atomic>

#include "bpmodule/python/Convert.hpp"
#include "bpmodule/output/Output.hpp"


namespace bpmodule {
namespace datastore {

// external counter for the ID
namespace detail {
extern std::atomic<size_t> curid_;
}


/*! \brief A smart pointer that keeps a unique ID
 *
 * Data is only obtainable in const form. Copying and
 * assignment are shallow, and preserve the UID. Changing
 * the internal pointer to something else changes the UID.
 *
 * No two objects of any type should share a UID.
 *
 * This of this as a shared_ptr, but with a UID that should be
 * preserved across program runs.
 *
 * This smart pointer is usable from python. See \ref python_smart_pointer.
 */
template<typename T>
class UIDPointer
{
public:
    /*! \brief Default constructor
     *
     * Is still given a UID
     */  
    UIDPointer()
        : uid_(detail::curid_++)
    { }


    /*! \brief Construct via copy
     *
     * Copy constructs from \p obj
     */  
    UIDPointer(const T & obj)
        : uid_(detail::curid_++), data_(std::make_shared<const T>(obj))
    {
        MakePyObj_();
    }


    /*! \brief Construct via move
     *
     * Move constructs from \p obj
     */  
    UIDPointer(T && obj)
        : uid_(detail::curid_++), data_(std::make_shared<const T>(obj))
    { 
        MakePyObj_();
    }


    UIDPointer(const UIDPointer & /*rhs*/) = default;
    UIDPointer(UIDPointer && /*rhs*/) = default;
    UIDPointer & operator=(const UIDPointer & /*rhs*/) = default;
    UIDPointer & operator=(UIDPointer && /*rhs*/) = default;

    /*! \brief Check if this UIDPointer contains data
     */ 
    operator bool(void) const noexcept
    {
        return Valid();
    }


    /*! \brief Check if this UIDPointer contains data
     */ 
    bool Valid(void) const noexcept
    {
        return bool(data_);
    }


    /*! \brief Get the UID for this object
     */ 
    size_t UID(void) const noexcept
    {
         return uid_;
    }



    /*! \brief Change the data in the UID pointer
     *
     * Will copy construct an object of type \p T. Will change the UID as
     * well.
     */ 
    void Set(const T & obj)
    {
        uid_ = detail::curid_++;
        data_ = std::make_shared<T>(obj);
        MakePyObj_();
    }


    /*! \brief Change the data in the UID pointer
     *
     * Will move construct an object of type \p T. Will change the UID as
     * well.
     */ 
    void Take(T && obj)
    {
        uid_ = detail::curid_++;
        data_ = std::make_shared<const T>(obj);
        MakePyObj_();
    }


    /*! \brief Dereference to the internal data
     *
     * \throw bpmodule::exception::GeneralException if there is no internal
     *        data (ie, if Valid() == false)
     */        
    const T & operator*(void) const
    {
        return Get();
    }


    /*! \brief Dereference to the internal data
     *
     * \throw bpmodule::exception::GeneralException if there is no internal
     *        data (ie, if Valid() == false)
     */        
    const T * operator->(void) const
    {
        if(!Valid())
            throw exception::GeneralException("Attempt to dereference null UIDPointer", "type", util::DemangleCppType<T>());

        return data_.get();
    }


    /*! \brief Dereference to the internal data
     *
     * \throw bpmodule::exception::GeneralException if there is no internal
     *        data (ie, if Valid() == false)
     */        
    const T & Get(void) const
    {
        if(!Valid())
            throw exception::GeneralException("Attempt to dereference null UIDPointer", "type", util::DemangleCppType<T>());

        return *data_;
    }


    /*! \brief Compare two UID pointers
     *
     * Will check if the UIDs are the same. Asserts that
     * the pointers are the same as well if the UIDs
     * are the same
     */ 
    bool operator==(const UIDPointer<T> & rhs)
    {
        if(uid_ == rhs.uid_)
        {
            exception::Assert<exception::GeneralException>(data_ == rhs.data_, "UIDs are the same, but pointers aren't");
            return true;
        }
        return false;
    }


    /*! \brief Used by python for smart pointer semantics
     * 
     * See \ref python_smart_pointer
     *
     * \throw bpmodule::exception::GeneralException if there is no internal
     *        data (ie, if Valid() == false)
     *
     * \note May raise a python exception if the sepcified method doesn't exist
     */
    pybind11::object Py__getattr__(const std::string & name)
    {
        if(!pyobj_)
            throw exception::GeneralException("Attempt to dereference nonexisting python object in UIDPointer", "type", util::DemangleCppType<T>());

        pybind11::object * noconst = const_cast<pybind11::object *>(pyobj_.get());
        return noconst->attr(name.c_str());
    }


private:
    size_t uid_;
    std::shared_ptr<const T> data_;  // actual data
    std::shared_ptr<const pybind11::object> pyobj_; // python object containing a reference

    void MakePyObj_(void)
    {
        try {
        pyobj_ = std::make_shared<const pybind11::object>(python::ConvertToPy(data_.get(), 
                                                          pybind11::return_value_policy::reference));
        }
<<<<<<< HEAD
        catch(exception::PythonConvertException & /*ex*/)
=======
        catch(exception::PythonConvertException &)
>>>>>>> 0ec46a67
        {
            output::Debug("Object can't be converted to python object: %1% -- don't use from python!\n", util::DemangleCppType<T>());
        }
    }
};




/*! \brief Helps create a UIDPointer
 * 
 * Will copy construct from \p t
 *
 * For the python version, see RegisterUIDPointer.hpp
 */
template<typename T>
UIDPointer<T> MakeUIDPointer(const T & t)
{
    return UIDPointer<T>(t);
}



} // close namespace datastore
} // close namespace bpmodule

#endif<|MERGE_RESOLUTION|>--- conflicted
+++ resolved
@@ -214,11 +214,7 @@
         pyobj_ = std::make_shared<const pybind11::object>(python::ConvertToPy(data_.get(), 
                                                           pybind11::return_value_policy::reference));
         }
-<<<<<<< HEAD
-        catch(exception::PythonConvertException & /*ex*/)
-=======
         catch(exception::PythonConvertException &)
->>>>>>> 0ec46a67
         {
             output::Debug("Object can't be converted to python object: %1% -- don't use from python!\n", util::DemangleCppType<T>());
         }
