/*! \file
 *
 * \brief Storage of options data (base class) (header)
 * \author Benjamin Pritchard (ben@bennyp.org)
 */


#ifndef BPMODULE_GUARD_DATASTORE__OPTIONBASE_HPP_
#define BPMODULE_GUARD_DATASTORE__OPTIONBASE_HPP_

#include <memory>
#include <string>
#include <vector>

#include "bpmodule/python/Pybind11_fwd.hpp"

namespace bpmodule {
namespace datastore {


// forward declare class
class OptionBase;



//! A collection of problems with an option
typedef std::vector<std::string> OptionIssues;


//! A pointer to an option
typedef std::unique_ptr<OptionBase> OptionBasePtr;





/*! \brief Base class of OptionHolder
 *
 * Defines the interface for generic stored options
 */
class OptionBase
{
    public:
        /*! \brief Constructor
         *
         * \param [in] key The key of this option
         * \param [in] required True if this is a required option
         * \param [in] help A help string for this option
         */
        OptionBase(const std::string & key,
                   bool required,
                   const std::string & help);

        virtual ~OptionBase() noexcept              = default;

        // Don't allow copying / assigning
<<<<<<< HEAD
        OptionBase & operator=(const OptionBase & /*rhs*/)  = delete;
        OptionBase & operator=(OptionBase && /*rhs*/)       = delete;
        OptionBase(const OptionBase && /*rhs*/)             = delete;
=======
        OptionBase & operator=(const OptionBase &)  = delete;
        OptionBase & operator=(OptionBase &&)       = default;
        OptionBase(OptionBase &&)                   = default;
>>>>>>> f895db2d



        ///////////////////////////////////
        // Virtual functions
        ///////////////////////////////////

        /*! \brief Create a clone of this object
         */
        virtual OptionBasePtr Clone(void) const = 0;



        /*! \brief Check if this option has a value
         *
         * \exnothrow
         *
         * \return True if this option has a set value or a default value, false otherwise
         */
        virtual bool HasValue(void) const noexcept = 0;



        /*! \brief Check if this option has a default
         *
         * \exnothrow
         *
         * \return True if this option has a default, false otherwise
         */
        virtual bool HasDefault(void) const noexcept = 0;



        /*! \brief Check if this option is set to the default
         *
         * Will perform a comparison.
         *
         * \note May be tricky with floating point types.
         */
        virtual bool IsDefault(void) const = 0;



        /*! \brief Set the option to its default
         *
         * \exnothrow
         */
        virtual void ResetToDefault(void) noexcept = 0;



        /*! \brief Get any issues for this option
         *
         * Checks to see if it is set (if required), and calls the validator.
         * Does not throw on validation error, but will throw if the validator
         * cannot be called (python issues, etc).
         *
         * \throw bpmodule::exception::PythonCallException if there is a problem
         *        with the validation function
         *
         * \return Any problems / issues with this option
         */
        virtual OptionIssues GetIssues(void) const = 0;



        /*! \brief Compare with another OptionBase object
         */
        virtual bool Compare(const OptionBase & rhs) const = 0; 


        /*! \brief Get the type of this option as a string
         *
         * \exnothrow
         */
        virtual const char * Type(void) const noexcept = 0;



        /*! \brief Print out information about this option
         */
        virtual void Print(void) const = 0;




        /////////////////////////////////////////
        // Python-related functions
        /////////////////////////////////////////
        /*! \brief Return a copy of the value as a python object
         *
         * \throw bpmodule::exception::OptionException
         *        If the value does not exist or cannot
         *        be converted to a python object
         */
        virtual pybind11::object GetPy(void) const = 0;



        /*! \brief Change the value via a python object
         *
         * \throw bpmodule::exception::OptionException
         *        if there is a problem with the python conversion
         *
         *  \exstrong
         */
        virtual void ChangePy(const pybind11::object & obj) = 0;




        ///////////////////////////////////
        // Base functions
        ///////////////////////////////////

        /*! \brief Return the key of this option
         *
         * \exnothrow
         */
        const std::string & Key(void) const noexcept;



        /*! \brief Check if this options is required
         *
         * \exnothrow
         */
        bool IsRequired(void) const noexcept;



        /*! \brief Check to see if this object is set if required
         *
         * \exnothrow
         *
         * \return True if there is a value or a default, or if this
         *         option is not required
         */
        bool IsSetIfRequired(void) const noexcept;




        /*! \brief Get the help string for this option
         *
         * \exnothrow
         */
        const std::string & Help(void) const noexcept;



        /*! \brief Test if this option has issues
         *
         * \throw bpmodule::exception::PythonCallException if there is a problem
         *        with the validation function
         */
        bool HasIssues(void) const;


    protected:
        /*! \brief Copy constructor
         *
         * Should only be called from Clone(), hence it is kept protected
         */
        OptionBase(const OptionBase & /*rhs*/) = default;



    private:
        //! The key of this option
        const std::string key_;

        //! Is this option required
        const bool required_;

        //! The help string for this option
        const std::string help_;



};






} //closing namespace datastore
} //closing namespace bpmodule

#endif<|MERGE_RESOLUTION|>--- conflicted
+++ resolved
@@ -54,15 +54,9 @@
         virtual ~OptionBase() noexcept              = default;
 
         // Don't allow copying / assigning
-<<<<<<< HEAD
-        OptionBase & operator=(const OptionBase & /*rhs*/)  = delete;
-        OptionBase & operator=(OptionBase && /*rhs*/)       = delete;
-        OptionBase(const OptionBase && /*rhs*/)             = delete;
-=======
         OptionBase & operator=(const OptionBase &)  = delete;
         OptionBase & operator=(OptionBase &&)       = default;
         OptionBase(OptionBase &&)                   = default;
->>>>>>> f895db2d
 
 
 
