--- conflicted
+++ resolved
@@ -44,11 +44,7 @@
     try {
         ret = obj.call(Fargs...);
     }
-<<<<<<< HEAD
-    catch(const std::exception & /*ex*/)
-=======
     catch(const std::exception &)
->>>>>>> 0ec46a67
     {
         std::string what = detail::GetPyException();
         throw PythonCallException(what, "from", "within a python function");
