/*! \file
 *
 * \brief Calling of python functions (header)
 * \author Benjamin Pritchard (ben@bennyp.org)
 */


#ifndef BPMODULE_GUARD_PYTHON__CALL_HPP_
#define BPMODULE_GUARD_PYTHON__CALL_HPP_

#include "bpmodule/exception/Exceptions.hpp"
#include "bpmodule/python/Convert.hpp"

namespace bpmodule {
namespace python {


/*! \brief Calls a python object
 *
 * \throw bpmodule::exception::PythonCallException if there is an error (including conversion error)
 *
 * \param [in] obj The python object to call
 */
template<typename Ret, typename... Targs>
Ret CallPyFunc(const pybind11::object & obj, Targs... Fargs)
{
    using bpmodule::exception::PythonCallException;
    using bpmodule::exception::PythonConvertException;
    using bpmodule::exception::GeneralException;
    using bpmodule::exception::Assert;

    Assert<GeneralException>(obj.ptr() != nullptr, "Python object pointer is null");

    int nargs = static_cast<int>(sizeof...(Fargs));

    // don't check for nargs, since this may be a class method
    // and Fargs... doesn't include self
    if(!IsCallable(obj))  
        throw PythonCallException("Object is not callable!", "nargs", nargs);

    pybind11::object ret;


    try {
        ret = obj.call(Fargs...);
    }
<<<<<<< HEAD
    catch(const std::exception & /*ex*/)
=======
    catch(const std::exception &)
>>>>>>> f895db2d
    {
        std::string what = detail::GetPyException();
        throw PythonCallException(what, "from", "within a python function");
    }
    catch(...)
    {
        throw PythonCallException("Caught unknown exception when calling a python function");
    }



    try {
        return ConvertToCpp<Ret>(ret);
    }
    catch(const std::exception & ex)
    {
        throw PythonCallException(ex,
                                  "desc", "Unable to convert return value from python function");
    }
}





/*! \brief Calls a function that is an attribute a python object
 *
 * \throw bpmodule::exception::PythonCallException if there is an error, including
 *        if the object does not have the given attribute or if there is a conversion
 *        error
 *
 * \param [in] obj The object with the attribute
 * \param [in] attribute The attribute to call
 */
template<typename Ret, typename... Targs>
Ret CallPyFuncAttr(const pybind11::object & obj, const char * attribute, Targs... Fargs)
{
    using bpmodule::exception::PythonCallException;
    using bpmodule::exception::GeneralException;
    using bpmodule::exception::Assert;

    Assert<GeneralException>(obj.ptr() != nullptr, "Python object pointer is null");

    int nargs = static_cast<int>(sizeof...(Fargs));

    if(!HasCallableAttr(obj, attribute))
        throw PythonCallException("Python object does not have callable attribute!",
                                  "function", attribute,
                                  "nargs", nargs);
    
    pybind11::object objattr = obj.attr(attribute);
    return CallPyFunc<Ret>(objattr, Fargs...); 
}




} // close namespace python
} // close namespace bpmodule

#endif<|MERGE_RESOLUTION|>--- conflicted
+++ resolved
@@ -44,11 +44,7 @@
     try {
         ret = obj.call(Fargs...);
     }
-<<<<<<< HEAD
-    catch(const std::exception & /*ex*/)
-=======
     catch(const std::exception &)
->>>>>>> f895db2d
     {
         std::string what = detail::GetPyException();
         throw PythonCallException(what, "from", "within a python function");
