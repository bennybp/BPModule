--- conflicted
+++ resolved
@@ -117,12 +117,8 @@
     molu=psr.system.AtomSetUniverse()
     for i in range(0,len(Zs)):
         TempCarts=[ToAU*Carts[3*i+j] for j in range(0,3)]
-<<<<<<< HEAD
-        molu.Insert(psr.system.CreateAtom(i,TempCarts,Zs[i]))
-=======
         molu.Insert(psr.system.CreateAtom(TempCarts,Zs[i]))
     DaSys=psr.system.System(molu,True)
->>>>>>> b30a9cf1
     if Periodic:
         Newu=psr.system.Frac2Cart(molu,DaSpace)
         UC=psr.system.CarveUC(
